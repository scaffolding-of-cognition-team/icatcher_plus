<<<<<<< HEAD
__version__ = "0.0.13"
=======
### define version
__version__ = "0.0.14"
>>>>>>> 1cb2be83
version = __version__
### define classes
classes = {'noface': -2, 'nobabyface': -1, 'away': 0, 'left': 1, 'right': 2}
reverse_classes = {v: k for k, v in classes.items()}
### imports
from . import (
    draw,
    options,
    parsers,
    video,
    models,
    cli,
    face_detector,
)<|MERGE_RESOLUTION|>--- conflicted
+++ resolved
@@ -1,9 +1,5 @@
-<<<<<<< HEAD
-__version__ = "0.0.13"
-=======
 ### define version
 __version__ = "0.0.14"
->>>>>>> 1cb2be83
 version = __version__
 ### define classes
 classes = {'noface': -2, 'nobabyface': -1, 'away': 0, 'left': 1, 'right': 2}
